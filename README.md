# Multiplatform Kotlin MQTT Client Library

A multiplatform Kotlin MQTT 5 client library, which is built on Ktor, `kotlinx-io` and Coroutines. It
provides a fast and easy setup of asynchronous MQTT 5 clients without the need to use callbacks. It
allows connections to MQTT servers via plain sockets or via websockets.

This library does not support MQTT 3.

### Supported Platforms

| Connection Type  |        JVM         |      Android       |        iOS         |       Wasm*        |
|------------------|:------------------:|:------------------:|:------------------:|:------------------:|
| Plain Socket     | :heavy_check_mark: | :heavy_check_mark: | :heavy_check_mark: |                    |
| Secure Socket    | :heavy_check_mark: | :heavy_check_mark: |         **         |                    |
| Websocket        | :heavy_check_mark: | :heavy_check_mark: | :heavy_check_mark: |                    |
| Secure Websocket | :heavy_check_mark: | :heavy_check_mark: | :heavy_check_mark: | :heavy_check_mark: |

\* Wasm support is currently experimental, see a simple demo page [here](https://ukemp.github.io/ktor-mqtt/).

\** Will be available when
this [Ktor bug](https://youtrack.jetbrains.com/issue/KTOR-2749/Support-for-Raw-TLS-Sockets-on-iOS-KMM) is resolved.

### Using the library

Creating a client with username password authentication, subscribing to a topic and receiving
PUBLISH packets is as simple as:

```kotlin
runBlocking {
    val client = MqttClient("test.mosquitto.org", 1884) {
        username = "ro"
        password = "readonly"
    }

    // Print the first 100 published packets
    val receiver = launch {
        client.publishedPackets.take(100).collect { publish ->
            println("New publish packet received: $publish")
        }
    }

    client.connect().onSuccess { connack ->
        if (connack.isSuccess) {
            client.subscribe(buildFilterList { +"#" })
        }
    }.onFailure {
        throw it
    }

    receiver.join()
    client.disconnect()
}
```

### Publishing to a topic

To publish data, create a `PublishRequest` and specify the topic (or topic alias):

```kotlin
client.publish(PublishRequest("topics/test") {
    desiredQoS = QoS.AT_LEAST_ONCE
    messageExpiryInterval = 12.hours
    payload("This text message expires in 12h")
    userProperties {
        "key-1" to "value-1"
    }
})
```

When the `publish()` method returns successfully, all acknowledgement messages required for the QoS level
used, will be transmitted between the server and the client. Note that the `desiredQoS` might be
automatically downgraded, in case the server sent a lower max. QoS in its CONNACK message. The QoS that
was actually used, can be gathered from the returned `PublishResponse`.

`PublishRequest` is a data class, hence you can reuse it, if you just want to change some properties:

```kotlin
val next = publishRequest.copy(payload = "Another payload".encodeToByteString())
```

### Using TLS

To use TLS, enable it in the connection DSL:

```kotlin
val client = MqttClient("test.mosquitto.org", 8886) {
    connection {
        tls { }
    }
}
```

The `tls` part allows you to configure further TLS settings via Ktor
[TLSConfigBuilder](https://api.ktor.io/ktor-network/ktor-network-tls/io.ktor.network.tls/-t-l-s-config-builder/index.html),
for example for the Java platform, you can use your
own [X509TrustManager](https://docs.oracle.com/javase/8/docs/api/javax/net/ssl/X509TrustManager.html).

### Specifying a last will message

A [will message](https://docs.oasis-open.org/mqtt/mqtt/v5.0/os/mqtt-v5.0-os.html#_Toc479576982), its topic, payload and
properties are defined in the constructor DSL, for example:

```kotlin
val client = MqttClient("test.mosquitto.org", 1883) {
    willMessage("topics/last/will") {
        payload("Have been here")
        properties {
            willDelayInterval = 1.minutes
        }
    }
}
```

### Logging

By default, the library does not create any log messages. However logging is based on
[Kermit](https://kermit.touchlab.co/) and can be enabled in the logging part of the constructor
DSL; for example:

```kotlin
val client = MqttClient("test.mosquitto.org", 1883) {
    logging {
        minSeverity = Severity.Debug
    }
}
```

## Using in your project

Make sure that you have `mavenCentral()` in the list of repositories:

```kotlin
repositories {
    mavenCentral()
}
```

Add the library to dependencies:

```kotlin
dependencies {
    implementation("de.kempmobil.ktor.mqtt:mqtt-core:0.7.1")
    implementation("de.kempmobil.ktor.mqtt:mqtt-client:0.7.1")
}
```

In multiplatform projects, add a dependency to the `commonMain` source set dependencies:

```kotlin
kotlin {
    sourceSets {
        commonMain {
            dependencies {
                implementation("de.kempmobil.ktor.mqtt:mqtt-core:0.7.1")
                implementation("de.kempmobil.ktor.mqtt:mqtt-client:0.7.1")
            }
        }
    }
}
```

### Android

Ktor and this library are based on [`kotlinx-io`](https://github.com/Kotlin/kotlinx-io/), which is
available for Android 5.0+ (API level 21+),
see [Android](https://github.com/Kotlin/kotlinx-io?tab=readme-ov-file#android)
in `kotlinx-io`.

## Using Web Sockets

If you want to connect to the MQTT server via web sockets, also add the `mqtt-client-ws` library
and **at least one Ktor Http client library**, for example `CIO`:

```kotlin
dependencies {
<<<<<<< HEAD
    implementation("de.kempmobil.ktor.mqtt:mqtt-client-ws:0.7.1")
  implementation("io.ktor:ktor-client-cio:3.2.3")
=======
    implementation("de.kempmobil.ktor.mqtt:mqtt-client-ws:0.7.0")
    implementation("io.ktor:ktor-client-cio:3.2.3")
>>>>>>> 76077624
}
```

Then pass a URL instead of a server name and a port number to the `MqttClient` factory method:

```kotlin
val client = MqttClient("http://test.mosquitto.org:8080") { }
```

- As protocol, you can use either `http:` or `ws:` for plain connections or `https:` or `wss:`  for
  secure connections.
- Ktor will choose the `HttpClient` [automatically](https://ktor.io/docs/client-engines.html#default)
  depending on the artifacts added in your build script. If you need more control over the `HttpClient`
  used, for example, to specify a http proxy and a custom trust manager overwrite the http client
  builder:

```kotlin
val client = MqttClient("https://test.mosquitto.org:8081") {
    connection {
        http = {
            HttpClient(CIO) {
                install(WebSockets) // Remember to install the WebSockets plugin!
                install(Logging)    // Helpful for debugging http connection problems
                engine {
                    proxy = ProxyBuilder.http("http://my.proxy.com:3128")
                    https {
                        trustManager = ...
                    }
                }
            }
        }
    }
}
```

See the [Ktor documentation](https://ktor.io/docs/client-create-and-configure.html) on how to configure a http client.

## Wasm Support

Wasm Support is currently experimental. Already now it shows the power of Wasm as you get a full features MQTT 5
client with merely 650kB of compiled Wasm code.

You can launch a test page with:

```bash
./gradlew wasmJsBrowserProductionRun
```

Sources are available at [main.kt](mqtt-client-ws/src/wasmJsMain/kotlin/main.kt).

Do not expect Wasm to support plain socket connections in the future. Due to its nature, it will always require a
(secure) websocket connection to your MQTT broker.

## Missing features

What's currently missing:

- Handling of `Authentication Method` and `Authentication Data` fields in the `CONNACK` message
- Handling of the `Receive Maximum`, `Retain Available`, `Maximum Packet Size`, `Wildcard Subscription Available`
  `Shared Subscription Available` flags in the `CONNACK` message<|MERGE_RESOLUTION|>--- conflicted
+++ resolved
@@ -139,8 +139,8 @@
 
 ```kotlin
 dependencies {
-    implementation("de.kempmobil.ktor.mqtt:mqtt-core:0.7.1")
-    implementation("de.kempmobil.ktor.mqtt:mqtt-client:0.7.1")
+    implementation("de.kempmobil.ktor.mqtt:mqtt-core:0.7.0")
+    implementation("de.kempmobil.ktor.mqtt:mqtt-client:0.7.0")
 }
 ```
 
@@ -151,8 +151,8 @@
     sourceSets {
         commonMain {
             dependencies {
-                implementation("de.kempmobil.ktor.mqtt:mqtt-core:0.7.1")
-                implementation("de.kempmobil.ktor.mqtt:mqtt-client:0.7.1")
+                implementation("de.kempmobil.ktor.mqtt:mqtt-core:0.7.0")
+                implementation("de.kempmobil.ktor.mqtt:mqtt-client:0.7.0")
             }
         }
     }
@@ -173,13 +173,8 @@
 
 ```kotlin
 dependencies {
-<<<<<<< HEAD
-    implementation("de.kempmobil.ktor.mqtt:mqtt-client-ws:0.7.1")
-  implementation("io.ktor:ktor-client-cio:3.2.3")
-=======
     implementation("de.kempmobil.ktor.mqtt:mqtt-client-ws:0.7.0")
     implementation("io.ktor:ktor-client-cio:3.2.3")
->>>>>>> 76077624
 }
 ```
 
